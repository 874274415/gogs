<div class="gogs-masthead navbar navbar-fixed-top" id="masthead">
    <div class="container">
        <nav class="gogs-nav">
            <a class="gogs-nav-item active" href="/"><img src="/img/favicon.png" alt="Gogs Logo" id="gogs-logo"></a>
            <a class="gogs-nav-item" href="#">Dashboard</a>
            <a class="gogs-nav-item" href="#">Explore</a>
            <a class="gogs-nav-item" href="#">Help</a>
<<<<<<< HEAD
            <a class="gogs-nav-item navbar-right navbar-btn btn btn-danger" href="/repo/create">Create a repository</a>
            <a class="gogs-nav-item navbar-right navbar-btn btn btn-danger" href="/login/">Sign in</a>
            <!--<a class="gogs-nav-item navbar-right" href="#">Profile</a>-->
=======
            <!--<a class="gogs-nav-item navbar-right navbar-btn btn btn-danger" href="/login/">Sign in</a>-->
            <a id="gogs-nav-out" class="gogs-nav-item navbar-right navbar-btn btn btn-danger" href="/login/"><i class="fa fa-power-off fa-lg"></i></a>
            <a id="gogs-nav-avatar" class="gogs-nav-item navbar-right" href="/user/profile" data-toggle="tooltip" data-placement="bottom" title="Username">
                <img src="http://1.gravatar.com/avatar/x?s=28" alt="user-avatar" title="username"/>
            </a>
            <a class="navbar-right gogs-nav-item" href="/repo/create" data-toggle="tooltip" data-placement="bottom" title="New Repository"><i class="fa fa-plus fa-lg"></i></a>
            <a class="navbar-right gogs-nav-item" href="#"  data-toggle="tooltip" data-placement="bottom" title="Setting"><i class="fa fa-cogs fa-lg"></i></a>
>>>>>>> 39ac95e5
        </nav>
    </div>
</div>
<!--<nav class="navbar navbar-inverse navbar-fixed-top">
	<div class="container">
		<div class="navbar-header">
			<button type="button" class="navbar-toggle" data-toggle="collapse" data-target="#gogs-navbar-collapse">
				<i class="fa fa-bars"></i>
			</button>
			<a class="navbar-brand" href="/"><img src="/img/favicon.png" alt="Gogs Logo"></a>
		</div>

		<div class="collapse navbar-collapse" id="gopmweb-navbar-collapse">
			<ul class="nav navbar-nav">
				<li><a>{{.Title}}</a></li>
			</ul>
			
			<a href="/user/signin" class="navbar-right btn btn-success navbar-btn">Sign In</a>
		</div>
	</div>
</nav>--><|MERGE_RESOLUTION|>--- conflicted
+++ resolved
@@ -5,11 +5,7 @@
             <a class="gogs-nav-item" href="#">Dashboard</a>
             <a class="gogs-nav-item" href="#">Explore</a>
             <a class="gogs-nav-item" href="#">Help</a>
-<<<<<<< HEAD
-            <a class="gogs-nav-item navbar-right navbar-btn btn btn-danger" href="/repo/create">Create a repository</a>
-            <a class="gogs-nav-item navbar-right navbar-btn btn btn-danger" href="/login/">Sign in</a>
-            <!--<a class="gogs-nav-item navbar-right" href="#">Profile</a>-->
-=======
+
             <!--<a class="gogs-nav-item navbar-right navbar-btn btn btn-danger" href="/login/">Sign in</a>-->
             <a id="gogs-nav-out" class="gogs-nav-item navbar-right navbar-btn btn btn-danger" href="/login/"><i class="fa fa-power-off fa-lg"></i></a>
             <a id="gogs-nav-avatar" class="gogs-nav-item navbar-right" href="/user/profile" data-toggle="tooltip" data-placement="bottom" title="Username">
@@ -17,7 +13,6 @@
             </a>
             <a class="navbar-right gogs-nav-item" href="/repo/create" data-toggle="tooltip" data-placement="bottom" title="New Repository"><i class="fa fa-plus fa-lg"></i></a>
             <a class="navbar-right gogs-nav-item" href="#"  data-toggle="tooltip" data-placement="bottom" title="Setting"><i class="fa fa-cogs fa-lg"></i></a>
->>>>>>> 39ac95e5
         </nav>
     </div>
 </div>
